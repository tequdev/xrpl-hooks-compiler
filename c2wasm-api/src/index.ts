--- conflicted
+++ resolved
@@ -61,188 +61,6 @@
   strip: z.boolean().optional()
 });
 
-<<<<<<< HEAD
-type RequestBody = z.infer<typeof requestBodySchema>;
-
-// Input: JSON in the following format
-// {
-//     output: "wasm",
-//     files: [
-//         {
-//             type: "c",
-//             name: "file.c",
-//             options: "-O3 -std=c99",
-//             src: "#include..."
-//         }
-//     ],
-//     link_options: "--import-memory"
-// }
-// Output: JSON in the following format
-// {
-//     success: true,
-//     message: "Success",
-//     output: "AGFzbQE.... =",
-//     tasks: [
-//         {
-//             name: "building wasm",
-//             success: true,
-//             console: ""
-//         }
-//     ]
-// }
-
-function sanitize_shell_output<T>(out: T): T {
-  return out; // FIXME
-}
-
-function shell_exec(cmd: string, cwd: string) {
-  const out = openSync(cwd + '/out.log', 'w');
-  let error = '';
-  try {
-    execSync(cmd, { cwd, stdio: [null, out, out], });
-  } catch (ex: unknown) {
-    if (ex instanceof Error) {
-      error = ex?.message;
-    }
-  } finally {
-    closeSync(out);
-  }
-  const result = readFileSync(cwd + '/out.log').toString() || error;
-  return result;
-}
-
-const optimization_options = [
-  /* default '-O0' not included */ '-O1', '-O2', '-O3', '-O4', '-Oz'
-];
-
-function get_optimization_options(options: string) {
-
-  let optimization_level = '';
-  for (let o of optimization_options) {
-    if (options.includes(o)) {
-      optimization_level == o;
-    }
-  }
-
-  let safe_options = '';
-  const _options = [
-    '--shrink-level=100000000',
-		'--coalesce-locals-learning',
-		'--vacuum',
-		'--merge-blocks',
-		'--merge-locals',
-		'--flatten',
-		'--ignore-implicit-traps',
-		'-ffm',
-		'--const-hoisting',
-		'--code-folding',
-		'--code-pushing',
-		'--dae-optimizing',
-		'--dce',
-		'--simplify-globals-optimizing',
-		'--simplify-locals-nonesting',
-		'--reorder-locals',
-		'--rereloop',
-		'--precompute-propagate',
-		'--local-cse',
-		'--remove-unused-brs',
-		'--memory-packing',
-		'-c',
-		'--avoid-reinterprets',
-		optimization_level
-  ]
-
-  for (let o of _options) {
-    safe_options += ' ' + o;
-  }
-
-  return safe_options;
-}
-
-function get_clang_options(options: string) {
-  const clang_flags = `--sysroot=${sysroot} -xc -I/app/clang/includes -fdiagnostics-print-source-range-info -Werror=implicit-function-declaration`;
-  const miscellaneous_options = [
-    '-ffast-math', '-fno-inline', '-std=c99', '-std=c89'
-  ];
-
-  let safe_options = '';
-  for (let o of miscellaneous_options) {
-    if (options.includes(o)) {
-      safe_options += ' ' + o;
-    } else if (o.includes('-std=') && options.toLowerCase().includes(o)) {
-      safe_options += ' ' + o;
-    }
-  }
-
-  return clang_flags + safe_options;
-}
-
-function get_lld_options(options: string) {
-  // --sysroot=${sysroot} is already included in compiler options
-  const clang_flags = `--no-standard-libraries -nostartfiles -Wl,--allow-undefined,--no-entry,--export-all`;
-  if (!options) {
-    return clang_flags;
-  }
-  const available_options = ['--import-memory', '-g'];
-  let safe_options = '';
-  for (let o of available_options) {
-    if (options.includes(o)) {
-      safe_options += ' -Wl,' + o;
-    }
-  }
-  return clang_flags + safe_options;
-}
-
-function serialize_file_data(filename: string, compress: boolean) {
-  let content = readFileSync(filename);
-  if (compress) {
-    content = deflateSync(content);
-  }
-  return content.toString("base64");
-}
-
-function validate_filename(name: string) {
-  if (!/^[A-Za-z0-9_-]+[.][A-Za-z0-9]{1,4}$/.test(name)) {
-    return false;
-  }
-  const parts = name.split(/\//g);
-  for (let p of parts) {
-    if (p == '.' || p == '..') {
-      return false;
-    }
-  }
-  return parts;
-}
-
-function link_c_files(source_files: string[], compile_options: string, link_options: string, cwd: string, output: string, result_obj: Task) {
-  const files = source_files.join(' ');
-  const clang = llvmDir + '/bin/clang';
-  let optimization_level = '';
-  for (let o of optimization_options) {
-    if (compile_options.includes(o)) {
-      optimization_level == o;
-    }
-  }
-  const cmd = clang + ' ' + optimization_level + ' ' + get_clang_options(compile_options) + ' ' + get_lld_options(link_options) + ' ' + files + ' -o ' + output;
-  console.log(cmd);
-  
-  const out = shell_exec(cmd, cwd);
-  result_obj.console = sanitize_shell_output(out);
-  if (!existsSync(output)) {
-    result_obj.success = false;
-    return false;
-  }
-  result_obj.success = true;
-  return true;
-}
-
-function optimize_wasm(cwd: string, inplace: string, opt_options: string, result_obj: Task) {
-  const unopt = cwd + '/unopt.wasm';
-  const cmd = 'wasm-opt ' + opt_options + ' -o ' + inplace + ' ' + unopt;  
-  const out = openSync(cwd + '/opt.log', 'w');
-  let error = '';
-  let success = true;
-=======
 type RequestCBody = z.infer<typeof requestCBodySchema>;
 type RequestJSBody = z.infer<typeof requestJSBodySchema>;
 
@@ -253,7 +71,6 @@
   }
   const baseName = tempDir + '/build_' + Math.random().toString(36).slice(2);
   let body: RequestCBody | undefined;
->>>>>>> 2e0dc488
   try {
     body = requestCBodySchema.parse(req.body);
   } catch (err) {
@@ -261,140 +78,11 @@
     return reply.code(400).send('400 Bad Request')
   }
   try {
-<<<<<<< HEAD
-    execSync(cmd, { cwd, stdio: [null, out, out], });
-  } catch (ex: unknown) {
-    success = false;
-    if (ex instanceof Error) {
-      error = ex?.message;
-    }
-  } finally {
-    closeSync(out);
-  }
-  const out_msg = readFileSync(cwd + '/cleanout.log').toString() || error;
-  result_obj.console = sanitize_shell_output(out_msg);
-  result_obj.success = success;
-  return success;
-}
-
-function build_project(project: RequestBody, base: string) {
-  const output = project.output;
-  const compress = project.compress;
-  const strip = project.strip;
-  let build_result: ResponseData = {
-    success: false,
-    message: '',
-    output: '',
-    tasks: [],
-  };
-  const dir = base + '.$';
-  const result = base + '.wasm';
-
-  const complete = (success: boolean, message: string) => {
-    rmSync(dir, { recursive: true });
-    if (existsSync(result)) {
-      unlinkSync(result);
-    }
-
-    build_result.success = success;
-    build_result.message = message;
-    return build_result;
-  };
-
-  if (output != 'wasm') {
-    return complete(false, 'Invalid output type ' + output);
-  }
-
-  build_result.tasks = [];
-  const files = project.files;
-  if (!files.length) {
-    return complete(false, 'No source files');
-  }
-
-  if (!existsSync(dir)) {
-    mkdirSync(dir);
-  }
-
-  const sources = [];
-  let options;
-  for (let file of files) {
-    const name = file.name;
-    if (!validate_filename(name)) {
-      return complete(false, 'Invalid filename ' + name);
-    }
-    const fileName = dir + '/' + name;
-    sources.push(fileName);
-    if (!options) {
-      options = file.options;
-    } else {
-      if (file.options && (file.options != options)) {
-        return complete(false, 'Per-file compilation options not supported');
-      }
-    }
-
-    const src = file.src;
-    if (!src) {
-      return complete(false, 'Source file ' + name + ' is empty');
-    }
-
-    writeFileSync(fileName, src);
-  }
-  const link_options = project.link_options;
-  const link_result_obj = {
-    name: 'building wasm'
-  };
-  build_result.tasks.push(link_result_obj);
-  if (!link_c_files(sources, options || '', link_options || '', dir, result, link_result_obj)) {
-    return complete(false, 'Build error');
-  }
-
-  const opt_options = get_optimization_options(options || '');
-  if (opt_options) {
-    const opt_obj = {
-      name: 'optimizing wasm'
-    };
-    build_result.tasks.push(opt_obj);
-    if (!optimize_wasm(dir, result, opt_options, opt_obj)) {
-      return complete(false, 'Optimization error');
-    }
-  }
-  
-
-  if (strip) {
-    const clean_obj = {
-      name: 'cleaning wasm'
-    };
-    build_result.tasks.push(clean_obj);
-    if (!clean_wasm(dir, result, clean_obj)) {
-      return complete(false, 'Post-build error');
-    }
-  }
-
-  if (opt_options) {
-    const opt_obj = {
-      name: 'optimizing wasm'
-    };
-    build_result.tasks.push(opt_obj);
-    if (!optimize_wasm(dir, result, opt_options, opt_obj)) {
-      return complete(false, 'Optimization error');
-    }
-  }
-
-  if (strip) {
-    const clean_obj = {
-      name: 'cleaning wasm'
-    };
-    build_result.tasks.push(clean_obj);
-    if (!clean_wasm(dir, result, clean_obj)) {
-      return complete(false, 'Post-build error');
-    }
-=======
     console.log('Building in ', baseName);
     const result = build_c_project(body, baseName);
     return reply.code(200).send(result);
   } catch (ex) {
     return reply.code(500).send(`500 Internal server error: ${ex}`)
->>>>>>> 2e0dc488
   }
   // return reply.code(200).send({ hello: 'world' });
 });
